--- conflicted
+++ resolved
@@ -57,16 +57,8 @@
 
 # See https://docs.readthedocs.io/en/stable/guides/reproducible-builds.html
 
-<<<<<<< HEAD
- python:
-
-   install:
-
-     - requirements: docs/requirements.txt
-=======
 python:
 
   install:
   
     - requirements: docs/requirements.txt
->>>>>>> 874ec643
